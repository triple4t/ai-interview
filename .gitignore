--- conflicted
+++ resolved
@@ -38,11 +38,9 @@
 *.db
 *.sqlite
 *.sqlite3
-<<<<<<< HEAD
+# Vector stores
 voice assistant/backend/db/vector_store/
-=======
 db/vector_store
->>>>>>> f316f61d
 
 # Logs
 *.log
